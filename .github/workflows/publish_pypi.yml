---
name: PyPI
on: push

jobs:
  build-n-publish:
    name: Build and publish Python distribution to PyPI
    runs-on: ubuntu-latest
    steps:
      - uses: actions/checkout@v4
      - uses: actions/setup-python@v5
        with:
          python-version: '3.9'
      - name: Build a binary wheel and a source tarball
        run: |
<<<<<<< HEAD
          python -mpip install wheel build
=======
          python -mpip install build
>>>>>>> 4be0a8b9
          python -m build
      - name: Publish distribution to PyPI
        if: startsWith(github.ref, 'refs/tags')
        uses: pypa/gh-action-pypi-publish@v1.8.14
        with:
          password: ${{ secrets.PYPI_PASSWORD }}<|MERGE_RESOLUTION|>--- conflicted
+++ resolved
@@ -13,11 +13,7 @@
           python-version: '3.9'
       - name: Build a binary wheel and a source tarball
         run: |
-<<<<<<< HEAD
-          python -mpip install wheel build
-=======
           python -mpip install build
->>>>>>> 4be0a8b9
           python -m build
       - name: Publish distribution to PyPI
         if: startsWith(github.ref, 'refs/tags')

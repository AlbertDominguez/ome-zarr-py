--- conflicted
+++ resolved
@@ -938,14 +938,9 @@
             pytest.param(FormatV04, id="V04"),
         ),
     )
-<<<<<<< HEAD
     @pytest.mark.parametrize("array_constructor", [np.array, da.from_array])
     def test_write_labels(self, shape, scaler, format_version, array_constructor):
-        version = format_version()
-=======
-    def test_write_labels(self, shape, scaler, format_version):
         fmt = format_version()
->>>>>>> 6c24f139
         axes = "tczyx"[-len(shape) :]
         transformations = []
         for dataset_transfs in TRANSFORMATIONS:
@@ -990,16 +985,11 @@
             pytest.param(FormatV04, id="V04"),
         ),
     )
-<<<<<<< HEAD
     @pytest.mark.parametrize("array_constructor", [np.array, da.from_array])
     def test_write_multiscale_labels(
         self, shape, scaler, format_version, array_constructor
     ):
-        version = format_version()
-=======
-    def test_write_multiscale_labels(self, shape, scaler, format_version):
         fmt = format_version()
->>>>>>> 6c24f139
         axes = "tczyx"[-len(shape) :]
         transformations = []
         for dataset_transfs in TRANSFORMATIONS:

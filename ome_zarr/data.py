--- conflicted
+++ resolved
@@ -103,13 +103,8 @@
     method: Callable[..., Tuple[List, List]] = coins,
     label_name: str = "coins",
     fmt: Format = CurrentFormat(),
-<<<<<<< HEAD
     chunks: Optional[Union[Tuple, List]] = None,
-) -> None:
-=======
-    chunks: Union[Tuple, List] = None,
 ) -> zarr.Group:
->>>>>>> 6edeaaf8
     """Generate a synthetic image pyramid with labels."""
     pyramid, labels = method()
 

"""Image writer utility"""

import logging
import warnings
from pathlib import Path
from typing import Any, Union

import dask
import dask.array as da
import numpy as np
import zarr
from dask.graph_manipulation import bind

from .axes import Axes
from .format import CurrentFormat, Format
from .scale import Scaler
from .types import JSONDict

LOGGER = logging.getLogger("ome_zarr.writer")

ListOfArrayLike = Union[list[da.Array], list[np.ndarray]]
ArrayLike = Union[da.Array, np.ndarray]

AxesType = Optional[Union[str, list[str], list[dict[str, str]]]]


def _get_valid_axes(
<<<<<<< HEAD
    ndim: Optional[int] = None,
    axes: AxesType = None,
=======
    ndim: int | None = None,
    axes: str | list[str] | list[dict[str, str]] | None = None,
>>>>>>> 84ba4f15
    fmt: Format = CurrentFormat(),
) -> None | list[str] | list[dict[str, str]]:
    """Returns list of axes valid for fmt.version or raise exception if invalid"""

    if fmt.version in ("0.1", "0.2"):
        if axes is not None:
            LOGGER.info("axes ignored for version 0.1 or 0.2")
        return None

    # We can guess axes for 2D and 5D data
    if axes is None:
        if ndim == 2:
            axes = ["y", "x"]
            LOGGER.info("Auto using axes %s for 2D data", axes)
        elif ndim == 5:
            axes = ["t", "c", "z", "y", "x"]
            LOGGER.info("Auto using axes %s for 5D data", axes)
        else:
            raise ValueError(
                "axes must be provided. Can't be guessed for 3D or 4D data"
            )

    # axes may be string e.g. "tczyx"
    if isinstance(axes, str):
        axes = list(axes)

    if ndim is not None and len(axes) != ndim:
        raise ValueError(
            f"axes length ({len(axes)}) must match number of dimensions ({ndim})"
        )

    # validates on init
    axes_obj = Axes(axes, fmt)

    return axes_obj.to_list(fmt)


def _validate_well_images(
    images: list[str | dict], fmt: Format = CurrentFormat()
) -> list[dict]:
    VALID_KEYS = [
        "acquisition",
        "path",
    ]
    validated_images = []
    for image in images:
        if isinstance(image, str):
            validated_images.append({"path": str(image)})
        elif isinstance(image, dict):
            if any(e not in VALID_KEYS for e in image.keys()):
                LOGGER.debug("%s contains unspecified keys", image)
            if "path" not in image:
                raise ValueError(f"{image} must contain a path key")
            if not isinstance(image["path"], str):
                raise ValueError(f"{image} path must be of string type")
            if "acquisition" in image and not isinstance(image["acquisition"], int):
                raise ValueError(f"{image} acquisition must be of int type")
            validated_images.append(image)
        else:
            raise ValueError(f"Unrecognized type for {image}")
    return validated_images


def _validate_plate_acquisitions(
    acquisitions: list[dict], fmt: Format = CurrentFormat()
) -> list[dict]:
    VALID_KEYS = [
        "id",
        "name",
        "maximumfieldcount",
        "description",
        "starttime",
        "endtime",
    ]

    for acquisition in acquisitions:
        if not isinstance(acquisition, dict):
            raise ValueError(f"{acquisition} must be a dictionary")
        if any(e not in VALID_KEYS for e in acquisition.keys()):
            LOGGER.debug("%s contains unspecified keys", acquisition)
        if "id" not in acquisition:
            raise ValueError(f"{acquisition} must contain an id key")
        if not isinstance(acquisition["id"], int):
            raise ValueError(f"{acquisition} id must be of int type")
    return acquisitions


def _validate_plate_rows_columns(
    rows_or_columns: list[str],
    fmt: Format = CurrentFormat(),
) -> list[dict]:
    if len(set(rows_or_columns)) != len(rows_or_columns):
        raise ValueError(f"{rows_or_columns} must contain unique elements")
    validated_list = []
    for element in rows_or_columns:
        if not element.isalnum():
            raise ValueError(f"{element} must contain alphanumeric characters")
        validated_list.append({"name": str(element)})
    return validated_list


def _validate_datasets(
    datasets: list[dict], dims: int, fmt: Format = CurrentFormat()
) -> list[dict]:
    if datasets is None or len(datasets) == 0:
        raise ValueError("Empty datasets list")
    transformations = []
    for dataset in datasets:
        if isinstance(dataset, dict):
            if not dataset.get("path"):
                raise ValueError("no 'path' in dataset")
            transformation = dataset.get("coordinateTransformations")
            # transformation may be None for < 0.4 - validated below
            if transformation is not None:
                transformations.append(transformation)
        else:
            raise ValueError(f"Unrecognized type for {dataset}")

    fmt.validate_coordinate_transformations(dims, len(datasets), transformations)
    return datasets


def _validate_plate_wells(
    wells: list[str | dict],
    rows: list[str],
    columns: list[str],
    fmt: Format = CurrentFormat(),
) -> list[dict]:
    validated_wells = []
    if wells is None or len(wells) == 0:
        raise ValueError("Empty wells list")
    for well in wells:
        if isinstance(well, str):
            well_dict = fmt.generate_well_dict(well, rows, columns)
            fmt.validate_well_dict(well_dict, rows, columns)
            validated_wells.append(well_dict)
        elif isinstance(well, dict):
            fmt.validate_well_dict(well, rows, columns)
            validated_wells.append(well)
        else:
            raise ValueError(f"Unrecognized type for {well}")
    return validated_wells


def write_multiscale(
    pyramid: ListOfArrayLike,
    group: zarr.Group,
    chunks: tuple[Any, ...] | int | None = None,
    fmt: Format = CurrentFormat(),
<<<<<<< HEAD
    axes: AxesType = None,
    coordinate_transformations: Optional[list[list[dict[str, Any]]]] = None,
    storage_options: Optional[Union[JSONDict, list[JSONDict]]] = None,
    name: Optional[str] = None,
    compute: Optional[bool] = True,
    **metadata: Union[str, JSONDict, list[JSONDict]],
=======
    axes: str | list[str] | list[dict[str, str]] | None = None,
    coordinate_transformations: list[list[dict[str, Any]]] | None = None,
    storage_options: JSONDict | list[JSONDict] | None = None,
    name: str | None = None,
    compute: bool | None = True,
    **metadata: str | JSONDict | list[JSONDict],
>>>>>>> 84ba4f15
) -> list:
    """
    Write a pyramid with multiscale metadata to disk.

    :type pyramid: list of :class:`numpy.ndarray` or :class:`dask.array.Array`
    :param pyramid:
        The image data to save. Largest level first. All image arrays MUST be up to
        5-dimensional with dimensions ordered (t, c, z, y, x)
    :type group: :class:`zarr.hierarchy.Group`
    :param group: The group within the zarr store to store the data in
    :type chunks: int or tuple of ints, optional
    :param chunks:
        The size of the saved chunks to store the image.

        .. deprecated:: 0.4.0
            This argument is deprecated and will be removed in a future version.
            Use :attr:`storage_options` instead.
    :type fmt: :class:`ome_zarr.format.Format`, optional
    :param fmt:
        The format of the ome_zarr data which should be used.
        Defaults to the most current.
    :type axes: str list of str or list of dict, optional
    :param axes:
        List of axes dicts, or names. Not needed for v0.1 or v0.2 or if 2D. Otherwise
        this must be provided
    :type coordinate_transformations: 2Dlist of dict, optional
    :param coordinate_transformations:
        List of transformations for each path.
        Each list of dicts are added to each datasets in order and must include a
        'scale' transform.
    :type storage_options: dict or list of dict, optional
    :param storage_options:
        Options to be passed on to the storage backend.
        A list would need to match the number of datasets in a multiresolution pyramid.
        One can provide different chunk size for each level of a pyramid using this
        option.
    :param compute:
        If true compute immediately otherwise a list of :class:`dask.delayed.Delayed`
        is returned.
    :return:
        Empty list if the compute flag is True, otherwise it returns a list of
        :class:`dask.delayed.Delayed` representing the value to be computed by
        dask.
    """
    dims = len(pyramid[0].shape)
    axes = _get_valid_axes(dims, axes, fmt)
    dask_delayed = []

    if chunks is not None:
        msg = """The 'chunks' argument is deprecated and will be removed in version 0.5.
Please use the 'storage_options' argument instead."""
        warnings.warn(msg, DeprecationWarning)
    datasets: list[dict] = []
    for path, data in enumerate(pyramid):
        options = _resolve_storage_options(storage_options, path)

        # ensure that the chunk dimensions match the image dimensions
        # (which might have been changed for versions 0.1 or 0.2)
        # if chunks are explicitly set in the storage options
        chunks_opt = options.pop("chunks", chunks)
        # switch to this code in 0.5
        # chunks_opt = options.pop("chunks", None)
        if chunks_opt is not None:
            chunks_opt = _retuple(chunks_opt, data.shape)

        if isinstance(data, da.Array):
            if chunks_opt is not None:
                data = da.array(data).rechunk(chunks=chunks_opt)
                options["chunks"] = chunks_opt
            da_delayed = da.to_zarr(
                arr=data,
                url=group.store,
                component=str(Path(group.path, str(path))),
                storage_options=options,
                compressor=options.get("compressor", zarr.storage.default_compressor),
                dimension_separator=group._store._dimension_separator,
                compute=compute,
            )

            if not compute:
                dask_delayed.append(da_delayed)

        else:
            group.create_dataset(str(path), data=data, chunks=chunks_opt, **options)

        datasets.append({"path": str(path)})

    if coordinate_transformations is None:
        shapes = [data.shape for data in pyramid]
        coordinate_transformations = fmt.generate_coordinate_transformations(shapes)

    # we validate again later, but this catches length mismatch before zip(datasets...)
    fmt.validate_coordinate_transformations(
        dims, len(pyramid), coordinate_transformations
    )
    if coordinate_transformations is not None:
        for dataset, transform in zip(datasets, coordinate_transformations):
            dataset["coordinateTransformations"] = transform

    if len(dask_delayed) > 0 and not compute:
        write_multiscales_metadata_delayed = dask.delayed(write_multiscales_metadata)
        return dask_delayed + [
            bind(write_multiscales_metadata_delayed, dask_delayed)(
                group, datasets, fmt, axes, name, **metadata
            )
        ]
    else:
        write_multiscales_metadata(group, datasets, fmt, axes, name, **metadata)

    return dask_delayed


def write_multiscales_metadata(
    group: zarr.Group,
    datasets: list[dict],
    fmt: Format = CurrentFormat(),
<<<<<<< HEAD
    axes: AxesType = None,
    name: Optional[str] = None,
    **metadata: Union[str, JSONDict, list[JSONDict]],
=======
    axes: str | list[str] | list[dict[str, str]] | None = None,
    name: str | None = None,
    **metadata: str | JSONDict | list[JSONDict],
>>>>>>> 84ba4f15
) -> None:
    """
    Write the multiscales metadata in the group.

    :type group: :class:`zarr.hierarchy.Group`
    :param group: The group within the zarr store to write the metadata in.
    :type datasets: list of dicts
    :param datasets:
      The list of datasets (dicts) for this multiscale image.
      Each dict must include 'path' and a 'coordinateTransformations'
      list for version 0.4 or later that must include a 'scale' transform.
    :type fmt: :class:`ome_zarr.format.Format`, optional
    :param fmt:
      The format of the ome_zarr data which should be used.
      Defaults to the most current.
    :type axes: list of str or list of dicts, optional
    :param axes:
      The names of the axes. e.g. ["t", "c", "z", "y", "x"].
      Ignored for versions 0.1 and 0.2. Required for version 0.3 or greater.
    """

    ndim = -1
    if axes is not None:
        if fmt.version in ("0.1", "0.2"):
            LOGGER.info("axes ignored for version 0.1 or 0.2")
            axes = None
        else:
            axes = _get_valid_axes(axes=axes, fmt=fmt)
            if axes is not None:
                ndim = len(axes)
    if (
        isinstance(metadata, dict)
        and metadata.get("metadata")
        and isinstance(metadata["metadata"], dict)
        and "omero" in metadata["metadata"]
    ):
        omero_metadata = metadata["metadata"].get("omero")
        if omero_metadata is None:
            raise KeyError("If `'omero'` is present, value cannot be `None`.")
        for c in omero_metadata["channels"]:
            if "color" in c:
                if not isinstance(c["color"], str) or len(c["color"]) != 6:
                    raise TypeError("`'color'` must be a hex code string.")
            if "window" in c:
                if not isinstance(c["window"], dict):
                    raise TypeError("`'window'` must be a dict.")
                for p in ["min", "max", "start", "end"]:
                    if p not in c["window"]:
                        raise KeyError(f"`'{p}'` not found in `'window'`.")
                    if not isinstance(c["window"][p], (int, float)):
                        raise TypeError(f"`'{p}'` must be an int or float.")

        group.attrs["omero"] = omero_metadata

    # note: we construct the multiscale metadata via dict(), rather than {}
    # to avoid duplication of protected keys like 'version' in **metadata
    # (for {} this would silently over-write it, with dict() it explicitly fails)
    multiscales = [
        dict(
            version=fmt.version,
            datasets=_validate_datasets(datasets, ndim, fmt),
            name=name or group.name,
            **metadata,
        )
    ]
    if axes is not None:
        multiscales[0]["axes"] = axes

    group.attrs["multiscales"] = multiscales


def write_plate_metadata(
    group: zarr.Group,
    rows: list[str],
    columns: list[str],
    wells: list[str | dict],
    fmt: Format = CurrentFormat(),
    acquisitions: list[dict] | None = None,
    field_count: int | None = None,
    name: str | None = None,
) -> None:
    """
    Write the plate metadata in the group.

    :type group: :class:`zarr.hierarchy.Group`
    :param group: The group within the zarr store to write the metadata in.
    :type rows: list of str
    :param rows: The list of names for the plate rows.
    :type columns: list of str
    :param columns: The list of names for the plate columns.
    :type wells: list of str or dict
    :param wells: The list of paths for the well groups.
    :type fmt: :class:`ome_zarr.format.Format`, optional
    :param fmt:
      The format of the ome_zarr data which should be used.
      Defaults to the most current.
    :type acquisitions: list of dict, optional
    :param acquisitions: A list of the various plate acquisitions.
    :type name: str, optional
    :param name: The plate name.
    :type field_count: int, optional
    :param field_count: The maximum number of fields per view across wells.
    """

    plate: dict[str, str | int | list[dict]] = {
        "columns": _validate_plate_rows_columns(columns),
        "rows": _validate_plate_rows_columns(rows),
        "wells": _validate_plate_wells(wells, rows, columns, fmt=fmt),
        "version": fmt.version,
    }
    if name is not None:
        plate["name"] = name
    if field_count is not None:
        plate["field_count"] = field_count
    if acquisitions is not None:
        plate["acquisitions"] = _validate_plate_acquisitions(acquisitions)
    group.attrs["plate"] = plate


def write_well_metadata(
    group: zarr.Group,
    images: list[str | dict],
    fmt: Format = CurrentFormat(),
) -> None:
    """
    Write the well metadata in the group.

    :type group: :class:`zarr.hierarchy.Group`
    :param group: The group within the zarr store to write the metadata in.
    :type images: list of dict
    :param images: The list of dictionaries for all fields of views.
    :type fmt: :class:`ome_zarr.format.Format`, optional
    :param fmt:
      The format of the ome_zarr data which should be used.
      Defaults to the most current.
    """

    well = {
        "images": _validate_well_images(images),
        "version": fmt.version,
    }
    group.attrs["well"] = well


def write_image(
    image: ArrayLike,
    group: zarr.Group,
    scaler: Scaler = Scaler(),
    chunks: tuple[Any, ...] | int | None = None,
    fmt: Format = CurrentFormat(),
<<<<<<< HEAD
    axes: AxesType = None,
    coordinate_transformations: Optional[list[list[dict[str, Any]]]] = None,
    storage_options: Optional[Union[JSONDict, list[JSONDict]]] = None,
    compute: Optional[bool] = True,
    **metadata: Union[str, JSONDict, list[JSONDict]],
=======
    axes: str | list[str] | list[dict[str, str]] | None = None,
    coordinate_transformations: list[list[dict[str, Any]]] | None = None,
    storage_options: JSONDict | list[JSONDict] | None = None,
    compute: bool | None = True,
    **metadata: str | JSONDict | list[JSONDict],
>>>>>>> 84ba4f15
) -> list:
    """Writes an image to the zarr store according to ome-zarr specification

    :type image: :class:`numpy.ndarray` or `dask.array.Array`
    :param image:
      The image data to save. A downsampling of the data will be computed
      if the scaler argument is non-None.
      Image array MUST be up to 5-dimensional with dimensions
      ordered (t, c, z, y, x).  Image can be a numpy or dask Array.
    :type group: :class:`zarr.hierarchy.Group`
    :param group: The group within the zarr store to write the metadata in.
    :type scaler: :class:`ome_zarr.scale.Scaler`
    :param scaler:
      Scaler implementation for downsampling the image argument. If None,
      no downsampling will be performed.
    :type chunks: int or tuple of ints, optional
    :param chunks:
        The size of the saved chunks to store the image.

        .. deprecated:: 0.4.0
            This argument is deprecated and will be removed in a future version.
            Use :attr:`storage_options` instead.
    :type fmt: :class:`ome_zarr.format.Format`, optional
    :param fmt:
      The format of the ome_zarr data which should be used.
      Defaults to the most current.
    :type axes: list of str or list of dicts, optional
    :param axes:
      The names of the axes. e.g. ["t", "c", "z", "y", "x"].
      Ignored for versions 0.1 and 0.2. Required for version 0.3 or greater.
    :type coordinate_transformations: list of dict
    :param coordinate_transformations:
      For each resolution, we have a List of transformation Dicts (not validated).
      Each list of dicts are added to each datasets in order.
    :type storage_options: dict or list of dict, optional
    :param storage_options:
        Options to be passed on to the storage backend.
        A list would need to match the number of datasets in a multiresolution pyramid.
        One can provide different chunk size for each level of a pyramid using this
        option.
    :param compute:
        If true compute immediately otherwise a list of :class:`dask.delayed.Delayed`
        is returned.
    :return:
        Empty list if the compute flag is True, otherwise it returns a list of
        :class:`dask.delayed.Delayed` representing the value to be computed by
        dask.
    """
    dask_delayed_jobs = []

    if isinstance(image, da.Array):
        dask_delayed_jobs = _write_dask_image(
            image,
            group,
            scaler,
            chunks=chunks,
            fmt=fmt,
            axes=axes,
            coordinate_transformations=coordinate_transformations,
            storage_options=storage_options,
            name=None,
            compute=compute,
            **metadata,
        )
    else:
        mip = _create_mip(image, fmt, scaler, axes)
        dask_delayed_jobs = write_multiscale(
            mip,
            group,
            chunks=chunks,
            fmt=fmt,
            axes=axes,
            coordinate_transformations=coordinate_transformations,
            storage_options=storage_options,
            name=None,
            compute=compute,
            **metadata,
        )

    return dask_delayed_jobs


def _resolve_storage_options(
    storage_options: JSONDict | list[JSONDict] | None, path: int
) -> JSONDict:
    options = {}
    if storage_options:
        options = (
            storage_options.copy()
            if not isinstance(storage_options, list)
            else storage_options[path]
        )
    return options


def _write_dask_image(
    image: da.Array,
    group: zarr.Group,
    scaler: Scaler = Scaler(),
    chunks: tuple[Any, ...] | int | None = None,
    fmt: Format = CurrentFormat(),
<<<<<<< HEAD
    axes: AxesType = None,
    coordinate_transformations: Optional[list[list[dict[str, Any]]]] = None,
    storage_options: Optional[Union[JSONDict, list[JSONDict]]] = None,
    name: Optional[str] = None,
    compute: Optional[bool] = True,
    **metadata: Union[str, JSONDict, list[JSONDict]],
=======
    axes: str | list[str] | list[dict[str, str]] | None = None,
    coordinate_transformations: list[list[dict[str, Any]]] | None = None,
    storage_options: JSONDict | list[JSONDict] | None = None,
    name: str | None = None,
    compute: bool | None = True,
    **metadata: str | JSONDict | list[JSONDict],
>>>>>>> 84ba4f15
) -> list:
    if fmt.version in ("0.1", "0.2"):
        # v0.1 and v0.2 are strictly 5D
        shape_5d: tuple[Any, ...] = (*(1,) * (5 - image.ndim), *image.shape)
        image = image.reshape(shape_5d)
        # and we don't need axes
        axes = None

    dims = len(image.shape)
    axes = _get_valid_axes(dims, axes, fmt)

    if chunks is not None:
        msg = """The 'chunks' argument is deprecated and will be removed in version 0.5.
Please use the 'storage_options' argument instead."""
        warnings.warn(msg, DeprecationWarning)

    datasets: list[dict] = []
    delayed = []

    # for path, data in enumerate(pyramid):
    max_layer: int = scaler.max_layer if scaler is not None else 0
    shapes = []
    for path in range(max_layer + 1):
        # LOGGER.debug(f"write_image path: {path}")
        options = _resolve_storage_options(storage_options, path)

        # don't downsample top level of pyramid
        if str(path) != "0" and scaler is not None:
            image = scaler.resize_image(image)

        # ensure that the chunk dimensions match the image dimensions
        # (which might have been changed for versions 0.1 or 0.2)
        # if chunks are explicitly set in the storage options
        chunks_opt = options.pop("chunks", chunks)
        # switch to this code in 0.5
        # chunks_opt = options.pop("chunks", None)
        if chunks_opt is not None:
            chunks_opt = _retuple(chunks_opt, image.shape)
            image = da.array(image).rechunk(chunks=chunks_opt)
            options["chunks"] = chunks_opt
        LOGGER.debug("chunks_opt: %s", chunks_opt)
        shapes.append(image.shape)

        LOGGER.debug(
            "write dask.array to_zarr shape: %s, dtype: %s", image.shape, image.dtype
        )
        delayed.append(
            da.to_zarr(
                arr=image,
                url=group.store,
                component=str(Path(group.path, str(path))),
                storage_options=options,
                compute=False,
                compressor=options.get("compressor", zarr.storage.default_compressor),
                dimension_separator=group._store._dimension_separator,
            )
        )
        datasets.append({"path": str(path)})

    # Computing delayed jobs if necessary
    if compute:
        da.compute(*delayed)
        delayed = []

    if coordinate_transformations is None:
        # shapes = [data.shape for data in delayed]
        coordinate_transformations = fmt.generate_coordinate_transformations(shapes)

    # we validate again later, but this catches length mismatch before zip(datasets...)
    fmt.validate_coordinate_transformations(
        dims, len(datasets), coordinate_transformations
    )
    if coordinate_transformations is not None:
        for dataset, transform in zip(datasets, coordinate_transformations):
            dataset["coordinateTransformations"] = transform
    if not compute:
        write_multiscales_metadata_delayed = dask.delayed(write_multiscales_metadata)
        return delayed + [
            bind(write_multiscales_metadata_delayed, delayed)(
                group, datasets, fmt, axes, name, **metadata
            )
        ]
    else:
        write_multiscales_metadata(group, datasets, fmt, axes, name, **metadata)
        return delayed


def write_label_metadata(
    group: zarr.Group,
    name: str,
    colors: list[JSONDict] | None = None,
    properties: list[JSONDict] | None = None,
    fmt: Format = CurrentFormat(),
    **metadata: list[JSONDict] | JSONDict | str,
) -> None:
    """
    Write image-label metadata to the group.

    The label data must have been written to a sub-group,
    with the same name as the second argument.

    :type group: :class:`zarr.hierarchy.Group`
    :param group: The group within the zarr store to write the metadata in.
    :type name: str
    :param name: The name of the label sub-group.
    :type colors: list of JSONDict, optional
    :param colors:
      Fixed colors for (a subset of) the label values.
      Each dict specifies the color for one label and must contain the fields
      "label-value" and "rgba".
    :type properties: list of JSONDict, optional
    :param properties:
      Additional properties for (a subset of) the label values.
      Each dict specifies additional properties for one label.
      It must contain the field "label-value"
      and may contain arbitrary additional properties.
    :type fmt: :class:`ome_zarr.format.Format`, optional
    :param fmt:
      The format of the ome_zarr data which should be used.
      Defaults to the most current.
    """
    label_group = group[name]
    image_label_metadata = {**metadata}
    if colors is not None:
        image_label_metadata["colors"] = colors
    if properties is not None:
        image_label_metadata["properties"] = properties
    image_label_metadata["version"] = fmt.version
    label_group.attrs["image-label"] = image_label_metadata

    label_list = group.attrs.get("labels", [])
    label_list.append(name)
    group.attrs["labels"] = label_list


def write_multiscale_labels(
    pyramid: list,
    group: zarr.Group,
    name: str,
    chunks: tuple[Any, ...] | int | None = None,
    fmt: Format = CurrentFormat(),
<<<<<<< HEAD
    axes: AxesType = None,
    coordinate_transformations: Optional[list[list[dict[str, Any]]]] = None,
    storage_options: Optional[Union[JSONDict, list[JSONDict]]] = None,
    label_metadata: Optional[JSONDict] = None,
    compute: Optional[bool] = True,
=======
    axes: str | list[str] | list[dict[str, str]] | None = None,
    coordinate_transformations: list[list[dict[str, Any]]] | None = None,
    storage_options: JSONDict | list[JSONDict] | None = None,
    label_metadata: JSONDict | None = None,
    compute: bool | None = True,
>>>>>>> 84ba4f15
    **metadata: JSONDict,
) -> list:
    """
    Write pyramidal image labels to disk.

    Including the multiscales and image-label metadata.
    Creates the label data in the sub-group "labels/{name}"

    :type pyramid: list of :class:`numpy.ndarray`
    :param pyramid:
      the image label data to save. Largest level first
      All image arrays MUST be up to 5-dimensional with dimensions
      ordered (t, c, z, y, x)
    :type group: :class:`zarr.hierarchy.Group`
    :param group: The group within the zarr store to write the metadata in.
    :type name: str, optional
    :param name: The name of this labels data.
    :type chunks: int or tuple of ints, optional
    :param chunks:
        The size of the saved chunks to store the image.

        .. deprecated:: 0.4.0
            This argument is deprecated and will be removed in a future version.
            Use :attr:`storage_options` instead.
    :type fmt: :class:`ome_zarr.format.Format`, optional
    :param fmt:
      The format of the ome_zarr data which should be used.
      Defaults to the most current.
    :type axes: list of str or list of dicts, optional
    :param axes:
      The names of the axes. e.g. ["t", "c", "z", "y", "x"].
      Ignored for versions 0.1 and 0.2. Required for version 0.3 or greater.
    :type coordinate_transformations: list of dict
    :param coordinate_transformations:
      For each resolution, we have a List of transformation Dicts (not validated).
      Each list of dicts are added to each datasets in order.
    :type storage_options: dict or list of dict, optional
    :param storage_options:
        Options to be passed on to the storage backend.
        A list would need to match the number of datasets in a multiresolution pyramid.
        One can provide different chunk size for each level of a pyramid using this
        option.
    :type label_metadata: dict, optional
    :param label_metadata:
      Image label metadata. See :meth:`write_label_metadata` for details
    :param compute:
        If true compute immediately otherwise a list of :class:`dask.delayed.Delayed`
        is returned.
    :return:
        Empty list if the compute flag is True, otherwise it returns a list of
        :class:`dask.delayed.Delayed` representing the value to be computed by
        dask.
    """
    sub_group = group.require_group(f"labels/{name}")
    dask_delayed_jobs = write_multiscale(
        pyramid,
        sub_group,
        chunks=chunks,
        fmt=fmt,
        axes=axes,
        coordinate_transformations=coordinate_transformations,
        storage_options=storage_options,
        name=name,
        compute=compute,
        **metadata,
    )
    write_label_metadata(
        group["labels"],
        name,
        fmt=fmt,
        **({} if label_metadata is None else label_metadata),
    )

    return dask_delayed_jobs


def write_labels(
    labels: np.ndarray | da.Array,
    group: zarr.Group,
    name: str,
    scaler: Scaler = Scaler(),
    chunks: tuple[Any, ...] | int | None = None,
    fmt: Format = CurrentFormat(),
<<<<<<< HEAD
    axes: AxesType = None,
    coordinate_transformations: Optional[list[list[dict[str, Any]]]] = None,
    storage_options: Optional[Union[JSONDict, list[JSONDict]]] = None,
    label_metadata: Optional[JSONDict] = None,
    compute: Optional[bool] = True,
=======
    axes: str | list[str] | list[dict[str, str]] | None = None,
    coordinate_transformations: list[list[dict[str, Any]]] | None = None,
    storage_options: JSONDict | list[JSONDict] | None = None,
    label_metadata: JSONDict | None = None,
    compute: bool | None = True,
>>>>>>> 84ba4f15
    **metadata: JSONDict,
) -> list:
    """
    Write image label data to disk.

    Including the multiscales and image-label metadata.
    Creates the label data in the sub-group "labels/{name}"

    :type labels: :class:`numpy.ndarray`
    :param labels:
      The label data to save. A downsampling of the data will be computed
      if the scaler argument is non-None.
      Label array MUST be up to 5-dimensional with dimensions
      ordered (t, c, z, y, x)
    :type group: :class:`zarr.hierarchy.Group`
    :param group: The group within the zarr store to write the metadata in.
    :type name: str, optional
    :param name: The name of this labels data.
    :type scaler: :class:`ome_zarr.scale.Scaler`
    :param scaler:
      Scaler implementation for downsampling the image argument. If None,
      no downsampling will be performed.
    :type chunks: int or tuple of ints, optional
    :param chunks:
        The size of the saved chunks to store the image.

        .. deprecated:: 0.4.0
            This argument is deprecated and will be removed in a future version.
            Use :attr:`storage_options` instead.
    :type fmt: :class:`ome_zarr.format.Format`, optional
    :param fmt:
      The format of the ome_zarr data which should be used.
      Defaults to the most current.
    :type axes: list of str or list of dicts, optional
    :param axes:
      The names of the axes. e.g. ["t", "c", "z", "y", "x"].
      Ignored for versions 0.1 and 0.2. Required for version 0.3 or greater.
    :type coordinate_transformations: list of dict
    :param coordinate_transformations:
      For each resolution, we have a List of transformation Dicts (not validated).
      Each list of dicts are added to each datasets in order.
    :type storage_options: dict or list of dict, optional
    :param storage_options:
        Options to be passed on to the storage backend.
        A list would need to match the number of datasets in a multiresolution pyramid.
        One can provide different chunk size for each level of a pyramid using this
        option.
    :type label_metadata: dict, optional
    :param label_metadata:
      Image label metadata. See :meth:`write_label_metadata` for details
    :param compute:
        If true compute immediately otherwise a list of :class:`dask.delayed.Delayed`
        is returned.
    :return:
        Empty list if the compute flag is True, otherwise it returns a list of
        :class:`dask.delayed.Delayed` representing the value to be computed by
        dask.
    """
    sub_group = group.require_group(f"labels/{name}")
    dask_delayed_jobs = []

    if isinstance(labels, da.Array):
        dask_delayed_jobs = _write_dask_image(
            labels,
            sub_group,
            scaler,
            chunks=chunks,
            fmt=fmt,
            axes=axes,
            coordinate_transformations=coordinate_transformations,
            storage_options=storage_options,
            name=name,
            compute=compute,
            **metadata,
        )
    else:
        mip = _create_mip(labels, fmt, scaler, axes)
        dask_delayed_jobs = write_multiscale(
            mip,
            sub_group,
            chunks=chunks,
            fmt=fmt,
            axes=axes,
            coordinate_transformations=coordinate_transformations,
            storage_options=storage_options,
            name=name,
            compute=compute,
            **metadata,
        )
    write_label_metadata(
        group=group["labels"],
        name=name,
        fmt=fmt,
        **({} if label_metadata is None else label_metadata),
    )

    return dask_delayed_jobs


def _create_mip(
    image: np.ndarray,
    fmt: Format,
    scaler: Scaler,
<<<<<<< HEAD
    axes: AxesType,
) -> list[np.ndarray]:
    """
    Generate a downsampled pyramid of images.

    Returns
    -------
    pyramid :
        List of numpy arrays that are the downsampled pyramid levels.
    """
=======
    axes: str | list[str] | list[dict[str, str]] | None,
) -> tuple[list[np.ndarray], str | list[str] | list[dict[str, str]] | None]:
>>>>>>> 84ba4f15
    if image.ndim > 5:
        raise ValueError("Only images of 5D or less are supported")

    if fmt.version in ("0.1", "0.2"):
        # v0.1 and v0.2 are strictly 5D
        shape_5d: tuple[Any, ...] = (*(1,) * (5 - image.ndim), *image.shape)
        image = image.reshape(shape_5d)

    # check axes before trying to scale
    _get_valid_axes(image.ndim, axes, fmt)

    if scaler is not None:
        if image.shape[-1] == 1 or image.shape[-2] == 1:
            raise ValueError(
                "Can't downsample if size of x or y dimension is 1. "
                "Shape: %s" % (image.shape,)
            )
        mip = scaler.func(image)
    else:
        LOGGER.debug("disabling pyramid")
        mip = [image]
    return mip


def _retuple(chunks: tuple[Any, ...] | int, shape: tuple[Any, ...]) -> tuple[Any, ...]:
    """
    Expand chunks to match shape.

    E.g. if chunks is (64, 64) and shape is (3, 4, 5, 1028, 1028)
    return (3, 4, 5, 64, 64)

    If chunks is an integer, it is applied to all dimensions, to match
    the behaviour of zarr-python.
    """

    if isinstance(chunks, int):
        return tuple([chunks] * len(shape))

    dims_to_add = len(shape) - len(chunks)
    return (*shape[:dims_to_add], *chunks)<|MERGE_RESOLUTION|>--- conflicted
+++ resolved
@@ -18,20 +18,15 @@
 
 LOGGER = logging.getLogger("ome_zarr.writer")
 
-ListOfArrayLike = Union[list[da.Array], list[np.ndarray]]
-ArrayLike = Union[da.Array, np.ndarray]
-
-AxesType = Optional[Union[str, list[str], list[dict[str, str]]]]
+ListOfArrayLike = list[da.Array] | list[np.ndarray]
+ArrayLike = da.Array | np.ndarray
+
+AxesType = str | list[str] | list[dict[str, str]] | None
 
 
 def _get_valid_axes(
-<<<<<<< HEAD
-    ndim: Optional[int] = None,
+    ndim: int | None = None,
     axes: AxesType = None,
-=======
-    ndim: int | None = None,
-    axes: str | list[str] | list[dict[str, str]] | None = None,
->>>>>>> 84ba4f15
     fmt: Format = CurrentFormat(),
 ) -> None | list[str] | list[dict[str, str]]:
     """Returns list of axes valid for fmt.version or raise exception if invalid"""
@@ -181,21 +176,12 @@
     group: zarr.Group,
     chunks: tuple[Any, ...] | int | None = None,
     fmt: Format = CurrentFormat(),
-<<<<<<< HEAD
     axes: AxesType = None,
-    coordinate_transformations: Optional[list[list[dict[str, Any]]]] = None,
-    storage_options: Optional[Union[JSONDict, list[JSONDict]]] = None,
-    name: Optional[str] = None,
-    compute: Optional[bool] = True,
-    **metadata: Union[str, JSONDict, list[JSONDict]],
-=======
-    axes: str | list[str] | list[dict[str, str]] | None = None,
     coordinate_transformations: list[list[dict[str, Any]]] | None = None,
     storage_options: JSONDict | list[JSONDict] | None = None,
     name: str | None = None,
     compute: bool | None = True,
     **metadata: str | JSONDict | list[JSONDict],
->>>>>>> 84ba4f15
 ) -> list:
     """
     Write a pyramid with multiscale metadata to disk.
@@ -312,15 +298,9 @@
     group: zarr.Group,
     datasets: list[dict],
     fmt: Format = CurrentFormat(),
-<<<<<<< HEAD
     axes: AxesType = None,
-    name: Optional[str] = None,
-    **metadata: Union[str, JSONDict, list[JSONDict]],
-=======
-    axes: str | list[str] | list[dict[str, str]] | None = None,
     name: str | None = None,
     **metadata: str | JSONDict | list[JSONDict],
->>>>>>> 84ba4f15
 ) -> None:
     """
     Write the multiscales metadata in the group.
@@ -471,19 +451,11 @@
     scaler: Scaler = Scaler(),
     chunks: tuple[Any, ...] | int | None = None,
     fmt: Format = CurrentFormat(),
-<<<<<<< HEAD
     axes: AxesType = None,
-    coordinate_transformations: Optional[list[list[dict[str, Any]]]] = None,
-    storage_options: Optional[Union[JSONDict, list[JSONDict]]] = None,
-    compute: Optional[bool] = True,
-    **metadata: Union[str, JSONDict, list[JSONDict]],
-=======
-    axes: str | list[str] | list[dict[str, str]] | None = None,
     coordinate_transformations: list[list[dict[str, Any]]] | None = None,
     storage_options: JSONDict | list[JSONDict] | None = None,
     compute: bool | None = True,
     **metadata: str | JSONDict | list[JSONDict],
->>>>>>> 84ba4f15
 ) -> list:
     """Writes an image to the zarr store according to ome-zarr specification
 
@@ -585,21 +557,12 @@
     scaler: Scaler = Scaler(),
     chunks: tuple[Any, ...] | int | None = None,
     fmt: Format = CurrentFormat(),
-<<<<<<< HEAD
     axes: AxesType = None,
-    coordinate_transformations: Optional[list[list[dict[str, Any]]]] = None,
-    storage_options: Optional[Union[JSONDict, list[JSONDict]]] = None,
-    name: Optional[str] = None,
-    compute: Optional[bool] = True,
-    **metadata: Union[str, JSONDict, list[JSONDict]],
-=======
-    axes: str | list[str] | list[dict[str, str]] | None = None,
     coordinate_transformations: list[list[dict[str, Any]]] | None = None,
     storage_options: JSONDict | list[JSONDict] | None = None,
     name: str | None = None,
     compute: bool | None = True,
     **metadata: str | JSONDict | list[JSONDict],
->>>>>>> 84ba4f15
 ) -> list:
     if fmt.version in ("0.1", "0.2"):
         # v0.1 and v0.2 are strictly 5D
@@ -741,19 +704,11 @@
     name: str,
     chunks: tuple[Any, ...] | int | None = None,
     fmt: Format = CurrentFormat(),
-<<<<<<< HEAD
     axes: AxesType = None,
-    coordinate_transformations: Optional[list[list[dict[str, Any]]]] = None,
-    storage_options: Optional[Union[JSONDict, list[JSONDict]]] = None,
-    label_metadata: Optional[JSONDict] = None,
-    compute: Optional[bool] = True,
-=======
-    axes: str | list[str] | list[dict[str, str]] | None = None,
     coordinate_transformations: list[list[dict[str, Any]]] | None = None,
     storage_options: JSONDict | list[JSONDict] | None = None,
     label_metadata: JSONDict | None = None,
     compute: bool | None = True,
->>>>>>> 84ba4f15
     **metadata: JSONDict,
 ) -> list:
     """
@@ -837,19 +792,11 @@
     scaler: Scaler = Scaler(),
     chunks: tuple[Any, ...] | int | None = None,
     fmt: Format = CurrentFormat(),
-<<<<<<< HEAD
     axes: AxesType = None,
-    coordinate_transformations: Optional[list[list[dict[str, Any]]]] = None,
-    storage_options: Optional[Union[JSONDict, list[JSONDict]]] = None,
-    label_metadata: Optional[JSONDict] = None,
-    compute: Optional[bool] = True,
-=======
-    axes: str | list[str] | list[dict[str, str]] | None = None,
     coordinate_transformations: list[list[dict[str, Any]]] | None = None,
     storage_options: JSONDict | list[JSONDict] | None = None,
     label_metadata: JSONDict | None = None,
     compute: bool | None = True,
->>>>>>> 84ba4f15
     **metadata: JSONDict,
 ) -> list:
     """
@@ -953,7 +900,6 @@
     image: np.ndarray,
     fmt: Format,
     scaler: Scaler,
-<<<<<<< HEAD
     axes: AxesType,
 ) -> list[np.ndarray]:
     """
@@ -964,10 +910,6 @@
     pyramid :
         List of numpy arrays that are the downsampled pyramid levels.
     """
-=======
-    axes: str | list[str] | list[dict[str, str]] | None,
-) -> tuple[list[np.ndarray], str | list[str] | list[dict[str, str]] | None]:
->>>>>>> 84ba4f15
     if image.ndim > 5:
         raise ValueError("Only images of 5D or less are supported")
 

"""Image writer utility

"""
import logging
import warnings
from typing import Any, Dict, List, Optional, Tuple, Union

import dask
import numpy as np
import zarr

from .axes import Axes
from .format import CurrentFormat, Format
from .scale import Scaler
from .types import JSONDict

LOGGER = logging.getLogger("ome_zarr.writer")


def _get_valid_axes(
    ndim: int = None,
    axes: Union[str, List[str], List[Dict[str, str]]] = None,
    fmt: Format = CurrentFormat(),
) -> Union[None, List[str], List[Dict[str, str]]]:
    """Returns list of axes valid for fmt.version or raise exception if invalid"""

    if fmt.version in ("0.1", "0.2"):
        if axes is not None:
            LOGGER.info("axes ignored for version 0.1 or 0.2")
        return None

    # We can guess axes for 2D and 5D data
    if axes is None:
        if ndim == 2:
            axes = ["y", "x"]
            LOGGER.info("Auto using axes %s for 2D data" % axes)
        elif ndim == 5:
            axes = ["t", "c", "z", "y", "x"]
            LOGGER.info("Auto using axes %s for 5D data" % axes)
        else:
            raise ValueError(
                "axes must be provided. Can't be guessed for 3D or 4D data"
            )

    # axes may be string e.g. "tczyx"
    if isinstance(axes, str):
        axes = list(axes)

    if ndim is not None and len(axes) != ndim:
        raise ValueError(
            f"axes length ({len(axes)}) must match number of dimensions ({ndim})"
        )

    # valiates on init
    axes_obj = Axes(axes, fmt)

    return axes_obj.to_list(fmt)


def _validate_well_images(
    images: List[Union[str, dict]], fmt: Format = CurrentFormat()
) -> List[dict]:

    VALID_KEYS = [
        "acquisition",
        "path",
    ]
    validated_images = []
    for image in images:
        if isinstance(image, str):
            validated_images.append({"path": str(image)})
        elif isinstance(image, dict):
            if any(e not in VALID_KEYS for e in image.keys()):
                LOGGER.debug("f{image} contains unspecified keys")
            if "path" not in image:
                raise ValueError(f"{image} must contain a path key")
            if not isinstance(image["path"], str):
                raise ValueError(f"{image} path must be of string type")
            if "acquisition" in image and not isinstance(image["acquisition"], int):
                raise ValueError(f"{image} acquisition must be of int type")
            validated_images.append(image)
        else:
            raise ValueError(f"Unrecognized type for {image}")
    return validated_images


def _validate_plate_acquisitions(
    acquisitions: List[Dict], fmt: Format = CurrentFormat()
) -> List[Dict]:

    VALID_KEYS = [
        "id",
        "name",
        "maximumfieldcount",
        "description",
        "starttime",
        "endtime",
    ]

    for acquisition in acquisitions:
        if not isinstance(acquisition, dict):
            raise ValueError(f"{acquisition} must be a dictionary")
        if any(e not in VALID_KEYS for e in acquisition.keys()):
            LOGGER.debug("f{acquisition} contains unspecified keys")
        if "id" not in acquisition:
            raise ValueError(f"{acquisition} must contain an id key")
        if not isinstance(acquisition["id"], int):
            raise ValueError(f"{acquisition} id must be of int type")
    return acquisitions


def _validate_plate_rows_columns(
    rows_or_columns: List[str],
    fmt: Format = CurrentFormat(),
) -> List[dict]:

    if len(set(rows_or_columns)) != len(rows_or_columns):
        raise ValueError(f"{rows_or_columns} must contain unique elements")
    validated_list = []
    for element in rows_or_columns:
        if not element.isalnum():
            raise ValueError(f"{element} must contain alphanumeric characters")
        validated_list.append({"name": str(element)})
    return validated_list


def _validate_datasets(
    datasets: List[dict], dims: int, fmt: Format = CurrentFormat()
) -> List[Dict]:

    if datasets is None or len(datasets) == 0:
        raise ValueError("Empty datasets list")
    transformations = []
    for dataset in datasets:
        if isinstance(dataset, dict):
            if not dataset.get("path"):
                raise ValueError("no 'path' in dataset")
            transformation = dataset.get("coordinateTransformations")
            # transformation may be None for < 0.4 - validated below
            if transformation is not None:
                transformations.append(transformation)
        else:
            raise ValueError(f"Unrecognized type for {dataset}")

    fmt.validate_coordinate_transformations(dims, len(datasets), transformations)
    return datasets


def _validate_plate_wells(
    wells: List[Union[str, dict]],
    rows: List[str],
    columns: List[str],
    fmt: Format = CurrentFormat(),
) -> List[dict]:

    validated_wells = []
    if wells is None or len(wells) == 0:
        raise ValueError("Empty wells list")
    for well in wells:
        if isinstance(well, str):
            well_dict = fmt.generate_well_dict(well, rows, columns)
            fmt.validate_well_dict(well_dict, rows, columns)
            validated_wells.append(well_dict)
        elif isinstance(well, dict):
            fmt.validate_well_dict(well, rows, columns)
            validated_wells.append(well)
        else:
            raise ValueError(f"Unrecognized type for {well}")
    return validated_wells


def write_multiscale(
    pyramid: List,
    group: zarr.Group,
    chunks: Union[Tuple[Any, ...], int] = None,
    fmt: Format = CurrentFormat(),
    axes: Union[str, List[str], List[Dict[str, str]]] = None,
    coordinate_transformations: List[List[Dict[str, Any]]] = None,
    storage_options: Union[JSONDict, List[JSONDict]] = None,
    **metadata: Union[str, JSONDict, List[JSONDict]],
) -> None:
    """
    Write a pyramid with multiscale metadata to disk.

    :type pyramid: list of :class:`numpy.ndarray`
    :param pyramid:
        The image data to save. Largest level first. All image arrays MUST be up to
        5-dimensional with dimensions ordered (t, c, z, y, x)
    :type group: :class:`zarr.hierarchy.Group`
    :param group: The group within the zarr store to store the data in
    :type chunks: int or tuple of ints, optional
    :param chunks:
        The size of the saved chunks to store the image.

        .. deprecated:: 0.4.0
            This argument is deprecated and will be removed in a future version.
            Use :attr:`storage_options` instead.
    :type fmt: :class:`ome_zarr.format.Format`, optional
    :param fmt:
        The format of the ome_zarr data which should be used.
        Defaults to the most current.
    :type axes: str list of str or list of dict, optional
    :param axes:
        List of axes dicts, or names. Not needed for v0.1 or v0.2 or if 2D. Otherwise
        this must be provided
    :type coordinate_transformations: 2Dlist of dict, optional
    :param coordinate_transformations:
        List of transformations for each path.
        Each list of dicts are added to each datasets in order and must include a
        'scale' transform.
    :type storage_options: dict or list of dict, optional
    :param storage_options:
        Options to be passed on to the storage backend.
        A list would need to match the number of datasets in a multiresolution pyramid.
        One can provide different chunk size for each level of a pyramid using this
        option.
    """

    dims = len(pyramid[0].shape)
    axes = _get_valid_axes(dims, axes, fmt)

    if chunks is not None:
        msg = """The 'chunks' argument is deprecated and will be removed in version 0.5.
Please use the 'storage_options' argument instead."""
        warnings.warn(msg, DeprecationWarning)

    datasets: List[dict] = []
    for path, data in enumerate(pyramid):
        options = {}
        if storage_options:
            options = (
                storage_options
                if not isinstance(storage_options, list)
                else storage_options[path]
            )
        # ensure that the chunk dimensions match the image dimensions
        # (which might have been changed for versions 0.1 or 0.2)
        # if chunks are explicitly set in the storage options
        chunks_opt = options.pop("chunks", chunks)
        # switch to this code in 0.5
        # chunks_opt = options.pop("chunks", None)
        if chunks_opt is not None:
            chunks_opt = _retuple(chunks_opt, data.shape)

        if isinstance(data, dask.array.Array):
<<<<<<< HEAD
            a = group.create_dataset(str(path), shape=data.shape, chunks=data.chunksize, **options)
            # dask.array.to_zarr(data, url=group.path + "/" + str(path), component=None, storage_options=options, overwrite=True, region=None, compute=True, return_stored=False)
            dask.array.to_zarr(data, url=a, component=None, storage_options=options, overwrite=True, region=None, compute=True, return_stored=False)
=======
            dask.array.to_zarr(
                data,
                url=group,
                component=str(path),
                storage_options=options,
                overwrite=True,
                region=None,
                compute=True,
                return_stored=False,
            )
>>>>>>> c721cfb7
        else:
            group.create_dataset(str(path), data=data, chunks=chunks_opt, **options)
        datasets.append({"path": str(path)})

    if coordinate_transformations is None:
        shapes = [data.shape for data in pyramid]
        coordinate_transformations = fmt.generate_coordinate_transformations(shapes)

    # we validate again later, but this catches length mismatch before zip(datasets...)
    fmt.validate_coordinate_transformations(
        dims, len(pyramid), coordinate_transformations
    )
    if coordinate_transformations is not None:
        for dataset, transform in zip(datasets, coordinate_transformations):
            dataset["coordinateTransformations"] = transform

    write_multiscales_metadata(group, datasets, fmt, axes, **metadata)


def write_multiscales_metadata(
    group: zarr.Group,
    datasets: List[dict],
    fmt: Format = CurrentFormat(),
    axes: Union[str, List[str], List[Dict[str, str]]] = None,
    **metadata: Union[str, JSONDict, List[JSONDict]],
) -> None:
    """
    Write the multiscales metadata in the group.

    :type group: :class:`zarr.hierarchy.Group`
    :param group: The group within the zarr store to write the metadata in.
    :type datasets: list of dicts
    :param datasets:
      The list of datasets (dicts) for this multiscale image.
      Each dict must include 'path' and a 'coordinateTransformations'
      list for version 0.4 or later that must include a 'scale' transform.
    :type fmt: :class:`ome_zarr.format.Format`, optional
    :param fmt:
      The format of the ome_zarr data which should be used.
      Defaults to the most current.
    :type axes: list of str or list of dicts, optional
    :param axes:
      The names of the axes. e.g. ["t", "c", "z", "y", "x"].
      Ignored for versions 0.1 and 0.2. Required for version 0.3 or greater.
    """

    ndim = -1
    if axes is not None:
        if fmt.version in ("0.1", "0.2"):
            LOGGER.info("axes ignored for version 0.1 or 0.2")
            axes = None
        else:
            axes = _get_valid_axes(axes=axes, fmt=fmt)
            if axes is not None:
                ndim = len(axes)

    # note: we construct the multiscale metadata via dict(), rather than {}
    # to avoid duplication of protected keys like 'version' in **metadata
    # (for {} this would silently over-write it, with dict() it explicitly fails)
    multiscales = [
        dict(
            version=fmt.version,
            datasets=_validate_datasets(datasets, ndim, fmt),
            **metadata,
        )
    ]
    if axes is not None:
        multiscales[0]["axes"] = axes

    group.attrs["multiscales"] = multiscales


def write_plate_metadata(
    group: zarr.Group,
    rows: List[str],
    columns: List[str],
    wells: List[Union[str, dict]],
    fmt: Format = CurrentFormat(),
    acquisitions: List[dict] = None,
    field_count: int = None,
    name: str = None,
) -> None:
    """
    Write the plate metadata in the group.

    :type group: :class:`zarr.hierarchy.Group`
    :param group: The group within the zarr store to write the metadata in.
    :type rows: list of str
    :param rows: The list of names for the plate rows.
    :type columns: list of str
    :param columns: The list of names for the plate columns.
    :type wells: list of str or dict
    :param wells: The list of paths for the well groups.
    :type fmt: :class:`ome_zarr.format.Format`, optional
    :param fmt:
      The format of the ome_zarr data which should be used.
      Defaults to the most current.
    :type acquisitions: list of dict, optional
    :param acquisitions: A list of the various plate acquisitions.
    :type name: str, optional
    :param name: The plate name.
    :type field_count: int, optional
    :param field_count: The maximum number of fields per view across wells.
    """

    plate: Dict[str, Union[str, int, List[Dict]]] = {
        "columns": _validate_plate_rows_columns(columns),
        "rows": _validate_plate_rows_columns(rows),
        "wells": _validate_plate_wells(wells, rows, columns, fmt=fmt),
        "version": fmt.version,
    }
    if name is not None:
        plate["name"] = name
    if field_count is not None:
        plate["field_count"] = field_count
    if acquisitions is not None:
        plate["acquisitions"] = _validate_plate_acquisitions(acquisitions)
    group.attrs["plate"] = plate


def write_well_metadata(
    group: zarr.Group,
    images: List[Union[str, dict]],
    fmt: Format = CurrentFormat(),
) -> None:
    """
    Write the well metadata in the group.

    :type group: :class:`zarr.hierarchy.Group`
    :param group: The group within the zarr store to write the metadata in.
    :type images: list of dict
    :param images: The list of dictionaries for all fields of views.
    :type fmt: :class:`ome_zarr.format.Format`, optional
    :param fmt:
      The format of the ome_zarr data which should be used.
      Defaults to the most current.
    """

    well = {
        "images": _validate_well_images(images),
        "version": fmt.version,
    }
    group.attrs["well"] = well


def write_image(
    image: np.ndarray,
    group: zarr.Group,
    scaler: Scaler = Scaler(),
    chunks: Union[Tuple[Any, ...], int] = None,
    fmt: Format = CurrentFormat(),
    axes: Union[str, List[str], List[Dict[str, str]]] = None,
    coordinate_transformations: List[List[Dict[str, Any]]] = None,
    storage_options: Union[JSONDict, List[JSONDict]] = None,
    **metadata: Union[str, JSONDict, List[JSONDict]],
) -> None:
    """Writes an image to the zarr store according to ome-zarr specification

    :type image: :class:`numpy.ndarray`
    :param image:
      The image data to save. A downsampling of the data will be computed
      if the scaler argument is non-None.
      Image array MUST be up to 5-dimensional with dimensions
      ordered (t, c, z, y, x)
    :type group: :class:`zarr.hierarchy.Group`
    :param group: The group within the zarr store to write the metadata in.
    :type scaler: :class:`ome_zarr.scale.Scaler`
    :param scaler:
      Scaler implementation for downsampling the image argument. If None,
      no downsampling will be performed.
    :type chunks: int or tuple of ints, optional
    :param chunks:
        The size of the saved chunks to store the image.

        .. deprecated:: 0.4.0
            This argument is deprecated and will be removed in a future version.
            Use :attr:`storage_options` instead.
    :type fmt: :class:`ome_zarr.format.Format`, optional
    :param fmt:
      The format of the ome_zarr data which should be used.
      Defaults to the most current.
    :type axes: list of str or list of dicts, optional
    :param axes:
      The names of the axes. e.g. ["t", "c", "z", "y", "x"].
      Ignored for versions 0.1 and 0.2. Required for version 0.3 or greater.
    :type coordinate_transformations: list of dict
    :param coordinate_transformations:
      For each resolution, we have a List of transformation Dicts (not validated).
      Each list of dicts are added to each datasets in order.
    :type storage_options: dict or list of dict, optional
    :param storage_options:
        Options to be passed on to the storage backend.
        A list would need to match the number of datasets in a multiresolution pyramid.
        One can provide different chunk size for each level of a pyramid using this
        option.
    """
    mip, axes = _create_mip(image, fmt, scaler, axes)
    write_multiscale(
        mip,
        group,
        chunks=chunks,
        fmt=fmt,
        axes=axes,
        coordinate_transformations=coordinate_transformations,
        storage_options=storage_options,
        **metadata,
    )


def write_label_metadata(
    group: zarr.Group,
    name: str,
    colors: List[JSONDict] = None,
    properties: List[JSONDict] = None,
    **metadata: Union[List[JSONDict], JSONDict, str],
) -> None:
    """
    Write image-label metadata to the group.

    The label data must have been written to a sub-group,
    with the same name as the second argument.

    :type group: :class:`zarr.hierarchy.Group`
    :param group: The group within the zarr store to write the metadata in.
    :type name: str
    :param name: The name of the label sub-group.
    :type colors: list of JSONDict, optional
    :param colors:
      Fixed colors for (a subset of) the label values.
      Each dict specifies the color for one label and must contain the fields
      "label-value" and "rgba".
    :type properties: list of JSONDict, optional
    :param properties:
      Additional properties for (a subset of) the label values.
      Each dict specifies additional properties for one label.
      It must contain the field "label-value"
      and may contain arbitrary additional properties.
    """
    label_group = group[name]
    image_label_metadata = {**metadata}
    if colors is not None:
        image_label_metadata["colors"] = colors
    if properties is not None:
        image_label_metadata["properties"] = properties
    label_group.attrs["image-label"] = image_label_metadata

    label_list = group.attrs.get("labels", [])
    label_list.append(name)
    group.attrs["labels"] = label_list


def write_multiscale_labels(
    pyramid: List,
    group: zarr.Group,
    name: str,
    chunks: Union[Tuple[Any, ...], int] = None,
    fmt: Format = CurrentFormat(),
    axes: Union[str, List[str], List[Dict[str, str]]] = None,
    coordinate_transformations: List[List[Dict[str, Any]]] = None,
    storage_options: Union[JSONDict, List[JSONDict]] = None,
    label_metadata: JSONDict = None,
    **metadata: JSONDict,
) -> None:
    """
    Write pyramidal image labels to disk.

    Including the multiscales and image-label metadata.
    Creates the label data in the sub-group "labels/{name}"

    :type pyramid: list of :class:`numpy.ndarray`
    :param pyramid:
      the image label data to save. Largest level first
      All image arrays MUST be up to 5-dimensional with dimensions
      ordered (t, c, z, y, x)
    :type group: :class:`zarr.hierarchy.Group`
    :param group: The group within the zarr store to write the metadata in.
    :type name: str, optional
    :param name: The name of this labels data.
    :type chunks: int or tuple of ints, optional
    :param chunks:
        The size of the saved chunks to store the image.

        .. deprecated:: 0.4.0
            This argument is deprecated and will be removed in a future version.
            Use :attr:`storage_options` instead.
    :type fmt: :class:`ome_zarr.format.Format`, optional
    :param fmt:
      The format of the ome_zarr data which should be used.
      Defaults to the most current.
    :type axes: list of str or list of dicts, optional
    :param axes:
      The names of the axes. e.g. ["t", "c", "z", "y", "x"].
      Ignored for versions 0.1 and 0.2. Required for version 0.3 or greater.
    :type coordinate_transformations: list of dict
    :param coordinate_transformations:
      For each resolution, we have a List of transformation Dicts (not validated).
      Each list of dicts are added to each datasets in order.
    :type storage_options: dict or list of dict, optional
    :param storage_options:
        Options to be passed on to the storage backend.
        A list would need to match the number of datasets in a multiresolution pyramid.
        One can provide different chunk size for each level of a pyramid using this
        option.
    :type label_metadata: dict, optional
    :param label_metadata:
      Image label metadata. See :meth:`write_label_metadata` for details
    """
    sub_group = group.require_group(f"labels/{name}")
    write_multiscale(
        pyramid,
        sub_group,
        chunks=chunks,
        fmt=fmt,
        axes=axes,
        coordinate_transformations=coordinate_transformations,
        storage_options=storage_options,
        name=name,
        **metadata,
    )
    write_label_metadata(
        group["labels"], name, **({} if label_metadata is None else label_metadata)
    )


def write_labels(
    labels: np.ndarray,
    group: zarr.Group,
    name: str,
    scaler: Scaler = Scaler(),
    chunks: Union[Tuple[Any, ...], int] = None,
    fmt: Format = CurrentFormat(),
    axes: Union[str, List[str], List[Dict[str, str]]] = None,
    coordinate_transformations: List[List[Dict[str, Any]]] = None,
    storage_options: Union[JSONDict, List[JSONDict]] = None,
    label_metadata: JSONDict = None,
    **metadata: JSONDict,
) -> None:
    """
    Write image label data to disk.

    Including the multiscales and image-label metadata.
    Creates the label data in the sub-group "labels/{name}"

    :type labels: :class:`numpy.ndarray`
    :param labels:
      The label data to save. A downsampling of the data will be computed
      if the scaler argument is non-None.
      Label array MUST be up to 5-dimensional with dimensions
      ordered (t, c, z, y, x)
    :type group: :class:`zarr.hierarchy.Group`
    :param group: The group within the zarr store to write the metadata in.
    :type name: str, optional
    :param name: The name of this labels data.
    :type scaler: :class:`ome_zarr.scale.Scaler`
    :param scaler:
      Scaler implementation for downsampling the image argument. If None,
      no downsampling will be performed.
    :type chunks: int or tuple of ints, optional
    :param chunks:
        The size of the saved chunks to store the image.

        .. deprecated:: 0.4.0
            This argument is deprecated and will be removed in a future version.
            Use :attr:`storage_options` instead.
    :type fmt: :class:`ome_zarr.format.Format`, optional
    :param fmt:
      The format of the ome_zarr data which should be used.
      Defaults to the most current.
    :type axes: list of str or list of dicts, optional
    :param axes:
      The names of the axes. e.g. ["t", "c", "z", "y", "x"].
      Ignored for versions 0.1 and 0.2. Required for version 0.3 or greater.
    :type coordinate_transformations: list of dict
    :param coordinate_transformations:
      For each resolution, we have a List of transformation Dicts (not validated).
      Each list of dicts are added to each datasets in order.
    :type storage_options: dict or list of dict, optional
    :param storage_options:
        Options to be passed on to the storage backend.
        A list would need to match the number of datasets in a multiresolution pyramid.
        One can provide different chunk size for each level of a pyramid using this
        option.
    :type label_metadata: dict, optional
    :param label_metadata:
      Image label metadata. See :meth:`write_label_metadata` for details
    """
    mip, axes = _create_mip(labels, fmt, scaler, axes)
    write_multiscale_labels(
        mip,
        group,
        name=name,
        chunks=chunks,
        fmt=fmt,
        axes=axes,
        coordinate_transformations=coordinate_transformations,
        storage_options=storage_options,
        label_metadata=label_metadata,
        **metadata,
    )


def _create_mip(
    image: np.ndarray,
    fmt: Format,
    scaler: Scaler,
    axes: Optional[Union[str, List[str], List[Dict[str, str]]]],
) -> Tuple[List[np.ndarray], Optional[Union[str, List[str], List[Dict[str, str]]]]]:
    if image.ndim > 5:
        raise ValueError("Only images of 5D or less are supported")

    if fmt.version in ("0.1", "0.2"):
        # v0.1 and v0.2 are strictly 5D
        shape_5d: Tuple[Any, ...] = (*(1,) * (5 - image.ndim), *image.shape)
        image = image.reshape(shape_5d)
        # and we don't need axes
        axes = None

    # check axes before trying to scale
    _get_valid_axes(image.ndim, axes, fmt)

    if scaler is not None:
        if image.shape[-1] == 1 or image.shape[-2] == 1:
            raise ValueError(
                "Can't downsample if size of x or y dimension is 1. "
                "Shape: %s" % (image.shape,)
            )
        mip = scaler.scale_array(image)
    else:
        LOGGER.debug("disabling pyramid")
        mip = [image]
    return mip, axes


def _retuple(
    chunks: Union[Tuple[Any, ...], int], shape: Tuple[Any, ...]
) -> Tuple[Any, ...]:

    _chunks: Tuple[Any, ...]
    if isinstance(chunks, int):
        _chunks = (chunks,)
    else:
        _chunks = chunks

    dims_to_add = len(shape) - len(_chunks)

    return (*shape[:dims_to_add], *_chunks)<|MERGE_RESOLUTION|>--- conflicted
+++ resolved
@@ -243,22 +243,17 @@
             chunks_opt = _retuple(chunks_opt, data.shape)
 
         if isinstance(data, dask.array.Array):
-<<<<<<< HEAD
             a = group.create_dataset(str(path), shape=data.shape, chunks=data.chunksize, **options)
-            # dask.array.to_zarr(data, url=group.path + "/" + str(path), component=None, storage_options=options, overwrite=True, region=None, compute=True, return_stored=False)
-            dask.array.to_zarr(data, url=a, component=None, storage_options=options, overwrite=True, region=None, compute=True, return_stored=False)
-=======
             dask.array.to_zarr(
-                data,
-                url=group,
-                component=str(path),
-                storage_options=options,
-                overwrite=True,
-                region=None,
+                data, 
+                url=a, 
+                component=None, 
+                storage_options=options, 
+                overwrite=True, 
+                region=None, 
                 compute=True,
-                return_stored=False,
+                return_stored=False
             )
->>>>>>> c721cfb7
         else:
             group.create_dataset(str(path), data=data, chunks=chunks_opt, **options)
         datasets.append({"path": str(path)})

"""Reading logic for ome-zarr.

Primary entry point is the :func:`~ome_zarr.io.parse_url` method.
"""

import logging
from pathlib import Path
from urllib.parse import urljoin

import dask.array as da
import zarr
from zarr.storage import FsspecStore, LocalStore, StoreLike

from .format import CurrentFormat, Format, detect_format
from .types import JSONDict

LOGGER = logging.getLogger("ome_zarr.io")


class ZarrLocation:
    """
    IO primitive for reading and writing Zarr data. Uses a store for all
    data access.

    No assumptions about the existence of the given path string are made.
    Attempts are made to load various metadata files and cache them internally.
    """

    def __init__(
        self,
<<<<<<< HEAD
        path: StoreLike,
=======
        path: Path | str | FSStore,
>>>>>>> 7d1ae35c
        mode: str = "r",
        fmt: Format = CurrentFormat(),
    ) -> None:
        LOGGER.debug("ZarrLocation.__init__ path: %s, fmt: %s", path, fmt.version)
        self.__fmt = fmt
        self.__mode = mode
        if isinstance(path, Path):
            self.__path = str(path.resolve())
        elif isinstance(path, str):
            self.__path = path
        elif isinstance(path, FsspecStore):
            self.__path = path.path
        elif isinstance(path, LocalStore):
            self.__path = str(path.root)
        else:
            raise TypeError(f"not expecting: {type(path)}")

        loader = fmt
        if loader is None:
            loader = CurrentFormat()
        self.__store: FsspecStore = (
            path
            if isinstance(path, FsspecStore)
            else loader.init_store(self.__path, mode)
        )
        self.__init_metadata()
        detected = detect_format(self.__metadata, loader)
        LOGGER.debug("ZarrLocation.__init__ %s detected: %s", path, detected)
        if detected != fmt:
            LOGGER.warning(
                "version mismatch: detected: %s, requested: %s", detected, fmt
            )
            self.__fmt = detected
            self.__store = detected.init_store(self.__path, mode)
            self.__init_metadata()

    def __init_metadata(self) -> None:
        """
        Load the Zarr metadata files for the given location.
        """
        self.zgroup: JSONDict = {}
        self.zarray: JSONDict = {}
        self.__metadata: JSONDict = {}
        self.__exists: bool = True
        # If we want to *create* a new zarr v2 group, we need to specify
        # zarr_format. This is not needed for reading.
        zarr_format = None
        if self.__mode == "w":
            # For now, let's support writing of zarr v2
            # TODO: handle writing of zarr v2 OR zarr v3
            zarr_format = 2
        try:
            group = zarr.open_group(
                store=self.__store, path="/", mode=self.__mode, zarr_format=zarr_format
            )
            self.zgroup = group.attrs.asdict()
            # For zarr v3, everything is under the "ome" namespace
            if "ome" in self.zgroup:
                self.zgroup = self.zgroup["ome"]
            self.__metadata = self.zgroup
        except (ValueError, FileNotFoundError):
            try:
                array = zarr.open_array(
                    store=self.__store,
                    path="/",
                    mode=self.__mode,
                    zarr_format=zarr_format,
                )
                self.zarray = array.attrs.asdict()
                self.__metadata = self.zarray
            except (ValueError, FileNotFoundError):
                # We actually get a ValueError when the file is not found
                # /zarr-python/src/zarr/abc/store.py", line 189, in _check_writable
                #   raise ValueError("store mode does not support writing")
                self.__exists = False

    def __repr__(self) -> str:
        """Print the path as well as whether this is a group or an array."""
        suffix = ""
        if self.zgroup:
            suffix += " [zgroup]"
        if self.zarray:
            suffix += " [zarray]"
        return f"{self.subpath('')}{suffix}"

    def exists(self) -> bool:
        """Return true if either zgroup or zarray metadata exists."""
        return self.__exists

    @property
    def fmt(self) -> Format:
        return self.__fmt

    @property
    def mode(self) -> str:
        return self.__mode

    @property
    def path(self) -> str:
        return self.__path

    @property
    def store(self) -> FsspecStore:
        """Return the initialized store for this location"""
        assert self.__store is not None
        return self.__store

    @property
    def root_attrs(self) -> JSONDict:
        """Return the contents of the zattrs file."""
        return dict(self.__metadata)

    def load(self, subpath: str = "") -> da.core.Array:
        """Use dask.array.from_zarr to load the subpath."""
        return da.from_zarr(self.__store, subpath)

    def __eq__(self, rhs: object) -> bool:
        if type(self) is not type(rhs):
            return False
        if not isinstance(rhs, ZarrLocation):
            return False
        return self.subpath() == rhs.subpath()

    def basename(self) -> str:
        """Return the last element of the underlying location.

        >>> ZarrLocation("/tmp/foo").basename()
        'foo'
        >>> ZarrLocation("https://example.com/bar").basename()
        'bar'
        >>> ZarrLocation("https://example.com/baz/").basename()
        'baz'
        """
        path = (self.__path.endswith("/") and self.__path[0:-1]) or self.__path
        return path.split("/")[-1]

    # TODO: update to from __future__ import annotations with 3.7+
    def create(self, path: str) -> "ZarrLocation":
        """Create a new Zarr location for the given path."""
        subpath = self.subpath(path)
        LOGGER.debug("open(%s(%s))", self.__class__.__name__, subpath)
        return self.__class__(subpath, mode=self.__mode, fmt=self.__fmt)

    def get_json(self, subpath: str) -> JSONDict:
        """
        Load and return a given subpath of store as JSON.

        HTTP 403 and 404 responses are treated as if the file does not exist.
        Exceptions during the remote connection are logged at the WARN level.
        All other exceptions log at the ERROR level.
        """
        try:
            array_or_group = zarr.open_group(store=self.__store, path="/")
            return array_or_group.attrs.asdict()
        except (KeyError, FileNotFoundError):
            LOGGER.debug("JSON not found: %s", subpath)
            return {}
        except Exception:
            LOGGER.exception("Error while loading JSON")
            return {}

    def parts(self) -> list[str]:
        if self._isfile():
            return list(Path(self.__path).parts)
        else:
            return self.__path.split("/")

    def subpath(self, subpath: str = "") -> str:
        if self._isfile():
            filename = Path(self.__path) / subpath
            filename = filename.resolve()
            return str(filename)
        elif self._ishttp():
            url = str(self.__path)
            if not url.endswith("/"):
                url = f"{url}/"
            return urljoin(url, subpath)
        else:
            # Might require a warning
            if self.__path.endswith("/"):
                return f"{self.__path}{subpath}"
            else:
                return f"{self.__path}/{subpath}"

    def _isfile(self) -> bool:
        """
        Return whether the current underlying implementation
        points to a local file or not.
        """
        # return self.__store.fs.protocol == "file" or self.__store.fs.protocol == (
        #     "file",
        #     "local",
        # )
        return isinstance(self.__store, LocalStore)

    def _ishttp(self) -> bool:
        """
        Return whether the current underlying implementation
        points to a URL
        """
        return self.__store.fs.protocol in ["http", "https"]


def parse_url(
    path: Path | str, mode: str = "r", fmt: Format = CurrentFormat()
) -> ZarrLocation | None:
    """Convert a path string or URL to a ZarrLocation subclass.

    :param path: Path to parse.
    :param mode: Mode to open in.
    :param fmt: Version of the OME-NGFF spec to open path with.

    :return: `ZarrLocation`.
        If mode is 'r', and the path does not exist returns None.
        If there is an error opening the path, also returns None.

    >>> parse_url('does-not-exist')
    """
    try:
        loc = ZarrLocation(path, mode=mode, fmt=fmt)
        if "r" in mode and not loc.exists():
            return None
        else:
            return loc
    except Exception:
        LOGGER.exception("exception on parsing (stacktrace at DEBUG)")
        LOGGER.debug("stacktrace:", exc_info=True)
        return None<|MERGE_RESOLUTION|>--- conflicted
+++ resolved
@@ -28,11 +28,7 @@
 
     def __init__(
         self,
-<<<<<<< HEAD
         path: StoreLike,
-=======
-        path: Path | str | FSStore,
->>>>>>> 7d1ae35c
         mode: str = "r",
         fmt: Format = CurrentFormat(),
     ) -> None:

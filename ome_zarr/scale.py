"""Module for downsampling numpy arrays via various methods.

See the :class:`~ome_zarr.scale.Scaler` class for details.
"""

import inspect
import logging
import os
from collections.abc import Iterator, MutableMapping
from dataclasses import dataclass
from typing import Any, Callable, Union

import dask.array as da
import numpy as np
import zarr
from scipy.ndimage import zoom
from skimage.transform import (
    downscale_local_mean,
    pyramid_gaussian,
    pyramid_laplacian,
    resize,
)

from .dask_utils import resize as dask_resize
from .io import parse_url

LOGGER = logging.getLogger("ome_zarr.scale")

ListOfArrayLike = Union[list[da.Array], list[np.ndarray]]
ArrayLike = Union[da.Array, np.ndarray]


@dataclass
class Scaler:
    """Helper class for performing various types of downsampling.

    A method can be chosen by name such as "nearest". All methods on this
    that do not begin with "_" and not either "methods" or "scale" are valid
    choices. These values can be returned by the
    :func:`~ome_zarr.scale.Scaler.methods` method.

    >>> import numpy as np
    >>> data = np.zeros((1, 1, 1, 64, 64))
    >>> scaler = Scaler()
    >>> downsampling = scaler.nearest(data)
    >>> for x in downsampling:
    ...     print(x.shape)
    (1, 1, 1, 64, 64)
    (1, 1, 1, 32, 32)
    (1, 1, 1, 16, 16)
    (1, 1, 1, 8, 8)
    (1, 1, 1, 4, 4)
    """

    copy_metadata: bool = False
    downscale: int = 2
    in_place: bool = False
    labeled: bool = False
    max_layer: int = 4
    method: str = "nearest"

    @staticmethod
    def methods() -> Iterator[str]:
        """Return the name of all methods which define a downsampling.

        Any of the returned values can be used as the `methods`
        argument to the
        :func:`Scaler constructor <ome_zarr.scale.Scaler._init__>`
        """
        funcs = inspect.getmembers(Scaler, predicate=inspect.isfunction)
        for name, func in funcs:
            if name in ("methods", "scale"):
                continue
            if name.startswith("_"):
                continue
            yield name

    def scale(self, input_array: str, output_directory: str) -> None:
        """Perform downsampling to disk."""
        func = self.func

        store = self.__check_store(output_directory)
        base = zarr.open_array(input_array)
        pyramid = func(base)

        if self.labeled:
            self.__assert_values(pyramid)

        grp = self.__create_group(store, base, pyramid)

        if self.copy_metadata:
            print(f"copying attribute keys: {list(base.attrs.keys())}")
            grp.attrs.update(base.attrs)

    @property
    def func(self) -> Callable[[np.ndarray], list[np.ndarray]]:
        """Get downsample function."""
        func = getattr(self, self.method, None)
        if not func:
            raise Exception
        return func

    def __check_store(self, output_directory: str) -> MutableMapping:
        """Return a Zarr store if it doesn't already exist."""
        assert not os.path.exists(output_directory)
        loc = parse_url(output_directory, mode="w")
        assert loc
        return loc.store

    def __assert_values(self, pyramid: list[np.ndarray]) -> None:
        """Check for a single unique set of values for all pyramid levels."""
        expected = set(np.unique(pyramid[0]))
        print(f"level 0 {pyramid[0].shape} = {len(expected)} labels")
        for i in range(1, len(pyramid)):
            level = pyramid[i]
            print(f"level {i}", pyramid[i].shape, len(expected))
            found = set(np.unique(level))
            if not expected.issuperset(found):
                raise Exception(
                    f"{len(found)} found values are not "
                    "a subset of {len(expected)} values"
                )

    def __create_group(
<<<<<<< HEAD
        self, store: MutableMapping, base: np.ndarray, pyramid: List[np.ndarray]
    ) -> zarr.Group:
=======
        self, store: MutableMapping, base: np.ndarray, pyramid: list[np.ndarray]
    ) -> zarr.hierarchy.Group:
>>>>>>> 48d2813e
        """Create group and datasets."""
        grp = zarr.group(store)
        grp.create_dataset("base", data=base)
        series = []
        for i, dataset in enumerate(pyramid):
            if i == 0:
                path = "base"
            else:
                path = "%s" % i
                grp.create_dataset(path, data=pyramid[i])
            series.append({"path": path})
        return grp

    def resize_image(self, image: ArrayLike) -> ArrayLike:
        """
        Resize a numpy array OR a dask array to a smaller array (not pyramid)
        """
        if isinstance(image, da.Array):

            def _resize(image: ArrayLike, out_shape: tuple, **kwargs: Any) -> ArrayLike:
                return dask_resize(image, out_shape, **kwargs)

        else:
            _resize = resize

        # only down-sample in X and Y dimensions for now...
        new_shape = list(image.shape)
        new_shape[-1] = image.shape[-1] // self.downscale
        new_shape[-2] = image.shape[-2] // self.downscale
        out_shape = tuple(new_shape)

        dtype = image.dtype
        image = _resize(
            image.astype(float), out_shape, order=1, mode="reflect", anti_aliasing=False
        )
        return image.astype(dtype)

    def nearest(self, base: np.ndarray) -> list[np.ndarray]:
        """
        Downsample using :func:`skimage.transform.resize`.
        """
        return self._by_plane(base, self.__nearest)

    def __nearest(self, plane: ArrayLike, sizeY: int, sizeX: int) -> np.ndarray:
        """Apply the 2-dimensional transformation."""
        if isinstance(plane, da.Array):

            def _resize(
                image: ArrayLike, output_shape: tuple, **kwargs: Any
            ) -> ArrayLike:
                return dask_resize(image, output_shape, **kwargs)

        else:
            _resize = resize

        return _resize(
            plane,
            output_shape=(sizeY // self.downscale, sizeX // self.downscale),
            order=0,
            preserve_range=True,
            anti_aliasing=False,
        ).astype(plane.dtype)

    def gaussian(self, base: np.ndarray) -> list[np.ndarray]:
        """Downsample using :func:`skimage.transform.pyramid_gaussian`."""
        return list(
            pyramid_gaussian(
                base,
                downscale=self.downscale,
                max_layer=self.max_layer,
                multichannel=False,
            )
        )

    def laplacian(self, base: np.ndarray) -> list[np.ndarray]:
        """Downsample using :func:`skimage.transform.pyramid_laplacian`."""
        return list(
            pyramid_laplacian(
                base,
                downscale=self.downscale,
                max_layer=self.max_layer,
                multichannel=False,
            )
        )

    def local_mean(self, base: np.ndarray) -> list[np.ndarray]:
        """Downsample using :func:`skimage.transform.downscale_local_mean`."""
        rv = [base]
        stack_dims = base.ndim - 2
        factors = (*(1,) * stack_dims, *(self.downscale, self.downscale))
        for i in range(self.max_layer):
            rv.append(downscale_local_mean(rv[-1], factors=factors).astype(base.dtype))
        return rv

    def zoom(self, base: np.ndarray) -> list[np.ndarray]:
        """Downsample using :func:`scipy.ndimage.zoom`."""
        rv = [base]
        print(base.shape)
        for i in range(self.max_layer):
            print(i, self.downscale)
            rv.append(zoom(base, self.downscale**i))
            print(rv[-1].shape)
        return list(reversed(rv))

    #
    # Helpers
    #

    def _by_plane(
        self,
        base: np.ndarray,
        func: Callable[[np.ndarray, int, int], np.ndarray],
    ) -> np.ndarray:
        """Loop over 3 of the 5 dimensions and apply the func transform."""

        rv = [base]
        for i in range(self.max_layer):
            stack_to_scale = rv[-1]
            shape_5d = (*(1,) * (5 - stack_to_scale.ndim), *stack_to_scale.shape)
            T, C, Z, Y, X = shape_5d

            # If our data is already 2D, simply resize and add to pyramid
            if stack_to_scale.ndim == 2:
                rv.append(func(stack_to_scale, Y, X))
                continue

            # stack_dims is any dims over 2D
            stack_dims = stack_to_scale.ndim - 2
            new_stack = None
            for t in range(T):
                for c in range(C):
                    for z in range(Z):
                        dims_to_slice = (t, c, z)[-stack_dims:]
                        # slice nd down to 2D
                        plane = stack_to_scale[(dims_to_slice)][:]
                        out = func(plane, Y, X)
                        # first iteration of loop creates the new nd stack
                        if new_stack is None:
                            zct_dims = shape_5d[:-2]
                            shape_dims = zct_dims[-stack_dims:]
                            new_stack = np.zeros(
                                (*shape_dims, out.shape[0], out.shape[1]),
                                dtype=base.dtype,
                            )
                        # insert resized plane into the stack at correct indices
                        new_stack[(dims_to_slice)] = out
            rv.append(new_stack)
        return rv<|MERGE_RESOLUTION|>--- conflicted
+++ resolved
@@ -122,13 +122,8 @@
                 )
 
     def __create_group(
-<<<<<<< HEAD
-        self, store: MutableMapping, base: np.ndarray, pyramid: List[np.ndarray]
+        self, store: MutableMapping, base: np.ndarray, pyramid: list[np.ndarray]
     ) -> zarr.Group:
-=======
-        self, store: MutableMapping, base: np.ndarray, pyramid: list[np.ndarray]
-    ) -> zarr.hierarchy.Group:
->>>>>>> 48d2813e
         """Create group and datasets."""
         grp = zarr.group(store)
         grp.create_dataset("base", data=base)

# .readthedocs.yaml
# Read the Docs configuration file
# See https://docs.readthedocs.io/en/stable/config-file/v2.html for details

# Required
version: 2

# Set the version of Python and other tools you might need
build:
  os: ubuntu-22.04
  tools:
<<<<<<< HEAD
    python: "3.12"
    # You can also specify other tool versions:
    # nodejs: "16"
    # rust: "1.55"
    # golang: "1.17"
=======
    python: "3.10"
>>>>>>> 1e3e3e22

# Build documentation in the docs/ directory with Sphinx
sphinx:
  fail_on_warning: true
  configuration: docs/source/conf.py

# If using Sphinx, optionally build your docs in additional formats such as PDF
# formats:
#    - pdf

# Optionally declare the Python requirements required to build your docs
python:
  install:
    - requirements: docs/requirements.txt<|MERGE_RESOLUTION|>--- conflicted
+++ resolved
@@ -9,15 +9,7 @@
 build:
   os: ubuntu-22.04
   tools:
-<<<<<<< HEAD
     python: "3.12"
-    # You can also specify other tool versions:
-    # nodejs: "16"
-    # rust: "1.55"
-    # golang: "1.17"
-=======
-    python: "3.10"
->>>>>>> 1e3e3e22
 
 # Build documentation in the docs/ directory with Sphinx
 sphinx:

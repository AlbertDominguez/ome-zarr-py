--- conflicted
+++ resolved
@@ -69,20 +69,7 @@
     rev: v1.8.0
     hooks:
       - id: mypy
-<<<<<<< HEAD
-
-  - repo: https://github.com/pre-commit/mirrors-mypy
-    rev: v1.4.1
-    hooks:
-      - id: mypy
-        args: [
-          --disallow-untyped-defs,
-          --ignore-missing-imports,
-        ]
-        exclude: tests/
-=======
         args: [--config-file=mypy.ini]
->>>>>>> f79bad0a
 
   - repo: https://github.com/adrienverge/yamllint.git
     rev: v1.35.1

--- conflicted
+++ resolved
@@ -69,14 +69,11 @@
     rev: v1.4.1
     hooks:
       - id: mypy
-<<<<<<< HEAD
-=======
 
   - repo: https://github.com/pre-commit/mirrors-mypy
     rev: v1.4.1
     hooks:
       - id: mypy
->>>>>>> 49b8c9e6
         args: [
           --disallow-untyped-defs,
           --ignore-missing-imports,
